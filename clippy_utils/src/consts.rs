//! A simple const eval API, for use on arbitrary HIR expressions.
//!
//! This cannot use rustc's const eval, aka miri, as arbitrary HIR expressions cannot be lowered to
//! executable MIR bodies, so we have to do this instead.
#![expect(clippy::float_cmp)]

use crate::source::{SpanRangeExt, walk_span_to_context};
use crate::{clip, is_direct_expn_of, paths, sext, sym, unsext};

use rustc_abi::Size;
use rustc_apfloat::Float;
use rustc_apfloat::ieee::{Half, Quad};
use rustc_ast::ast::{LitFloatType, LitKind};
use rustc_hir::def::{DefKind, Res};
use rustc_hir::{BinOpKind, Block, ConstBlock, Expr, ExprKind, HirId, PatExpr, PatExprKind, QPath, TyKind, UnOp};
use rustc_lexer::{FrontmatterAllowed, tokenize};
use rustc_lint::LateContext;
use rustc_middle::mir::ConstValue;
use rustc_middle::mir::interpret::{Scalar, alloc_range};
use rustc_middle::ty::{self, FloatTy, IntTy, ScalarInt, Ty, TyCtxt, TypeckResults, UintTy};
use rustc_middle::{bug, mir, span_bug};
use rustc_span::{Symbol, SyntaxContext};
use std::cell::Cell;
use std::cmp::Ordering;
use std::hash::{Hash, Hasher};
use std::iter;

/// A `LitKind`-like enum to fold constant `Expr`s into.
#[derive(Debug, Clone)]
pub enum Constant {
    Adt(ConstValue),
    /// A `String` (e.g., "abc").
    Str(String),
    /// A binary string (e.g., `b"abc"`).
    Binary(Vec<u8>),
    /// A single `char` (e.g., `'a'`).
    Char(char),
    /// An integer's bit representation.
    Int(u128),
    /// An `f16` bitcast to a `u16`.
    // FIXME(f16_f128): use `f16` once builtins are available on all host tools platforms.
    F16(u16),
    /// An `f32`.
    F32(f32),
    /// An `f64`.
    F64(f64),
    /// An `f128` bitcast to a `u128`.
    // FIXME(f16_f128): use `f128` once builtins are available on all host tools platforms.
    F128(u128),
    /// `true` or `false`.
    Bool(bool),
    /// An array of constants.
<<<<<<< HEAD
    Vec(Vec<Constant>),
    /// Also an array, but with only one constant, repeated N times.
    Repeat(Box<Constant>, u64),
    /// A tuple of constants.
    Tuple(Vec<Constant>),
    /// A raw pointer.
    RawPtr(u128),
    /// A reference
    Ref(Box<Constant>),
=======
    Vec(Vec<Self>),
    /// Also an array, but with only one constant, repeated N times.
    Repeat(Box<Self>, u64),
    /// A tuple of constants.
    Tuple(Vec<Self>),
    /// A raw pointer.
    RawPtr(u128),
    /// A reference
    Ref(Box<Self>),
>>>>>>> 00e5e1b8
    /// A literal with syntax error.
    Err,
}

trait IntTypeBounds: Sized {
    type Output: PartialOrd;

    fn min_max(self) -> Option<(Self::Output, Self::Output)>;
    fn bits(self) -> Self::Output;
    fn ensure_fits(self, val: Self::Output) -> Option<Self::Output> {
        let (min, max) = self.min_max()?;
        (min <= val && val <= max).then_some(val)
    }
}
impl IntTypeBounds for UintTy {
    type Output = u128;
    fn min_max(self) -> Option<(Self::Output, Self::Output)> {
        Some(match self {
            UintTy::U8 => (u8::MIN.into(), u8::MAX.into()),
            UintTy::U16 => (u16::MIN.into(), u16::MAX.into()),
            UintTy::U32 => (u32::MIN.into(), u32::MAX.into()),
            UintTy::U64 => (u64::MIN.into(), u64::MAX.into()),
            UintTy::U128 => (u128::MIN, u128::MAX),
            UintTy::Usize => (usize::MIN.try_into().ok()?, usize::MAX.try_into().ok()?),
        })
    }
    fn bits(self) -> Self::Output {
        match self {
            UintTy::U8 => 8,
            UintTy::U16 => 16,
            UintTy::U32 => 32,
            UintTy::U64 => 64,
            UintTy::U128 => 128,
            UintTy::Usize => usize::BITS.into(),
        }
    }
}
impl IntTypeBounds for IntTy {
    type Output = i128;
    fn min_max(self) -> Option<(Self::Output, Self::Output)> {
        Some(match self {
            IntTy::I8 => (i8::MIN.into(), i8::MAX.into()),
            IntTy::I16 => (i16::MIN.into(), i16::MAX.into()),
            IntTy::I32 => (i32::MIN.into(), i32::MAX.into()),
            IntTy::I64 => (i64::MIN.into(), i64::MAX.into()),
            IntTy::I128 => (i128::MIN, i128::MAX),
            IntTy::Isize => (isize::MIN.try_into().ok()?, isize::MAX.try_into().ok()?),
        })
    }
    fn bits(self) -> Self::Output {
        match self {
            IntTy::I8 => 8,
            IntTy::I16 => 16,
            IntTy::I32 => 32,
            IntTy::I64 => 64,
            IntTy::I128 => 128,
            IntTy::Isize => isize::BITS.into(),
        }
    }
}

impl PartialEq for Constant {
    fn eq(&self, other: &Self) -> bool {
        match (self, other) {
            (Self::Str(ls), Self::Str(rs)) => ls == rs,
            (Self::Binary(l), Self::Binary(r)) => l == r,
            (&Self::Char(l), &Self::Char(r)) => l == r,
            (&Self::Int(l), &Self::Int(r)) => l == r,
            (&Self::F64(l), &Self::F64(r)) => {
                // `to_bits` is required to catch non-matching `0.0` and `-0.0`.
                l.to_bits() == r.to_bits() && !l.is_nan()
            },
            (&Self::F32(l), &Self::F32(r)) => {
                // `to_bits` is required to catch non-matching `0.0` and `-0.0`.
                l.to_bits() == r.to_bits() && !l.is_nan()
            },
            (&Self::Bool(l), &Self::Bool(r)) => l == r,
            (&Self::Vec(ref l), &Self::Vec(ref r)) | (&Self::Tuple(ref l), &Self::Tuple(ref r)) => l == r,
            (Self::Repeat(lv, ls), Self::Repeat(rv, rs)) => ls == rs && lv == rv,
            (Self::Ref(lb), Self::Ref(rb)) => *lb == *rb,
            // TODO: are there inter-type equalities?
            _ => false,
        }
    }
}

impl Hash for Constant {
    fn hash<H>(&self, state: &mut H)
    where
        H: Hasher,
    {
        std::mem::discriminant(self).hash(state);
        match *self {
            Self::Adt(ref elem) => {
                elem.hash(state);
            },
            Self::Str(ref s) => {
                s.hash(state);
            },
            Self::Binary(ref b) => {
                b.hash(state);
            },
            Self::Char(c) => {
                c.hash(state);
            },
            Self::Int(i) => {
                i.hash(state);
            },
            Self::F16(f) => {
                // FIXME(f16_f128): once conversions to/from `f128` are available on all platforms,
                f.hash(state);
            },
            Self::F32(f) => {
                f64::from(f).to_bits().hash(state);
            },
            Self::F64(f) => {
                f.to_bits().hash(state);
            },
            Self::F128(f) => {
                f.hash(state);
            },
            Self::Bool(b) => {
                b.hash(state);
            },
            Self::Vec(ref v) | Self::Tuple(ref v) => {
                v.hash(state);
            },
            Self::Repeat(ref c, l) => {
                c.hash(state);
                l.hash(state);
            },
            Self::RawPtr(u) => {
                u.hash(state);
            },
            Self::Ref(ref r) => {
                r.hash(state);
            },
            Self::Err => {},
        }
    }
}

impl Constant {
    pub fn partial_cmp(tcx: TyCtxt<'_>, cmp_type: Ty<'_>, left: &Self, right: &Self) -> Option<Ordering> {
        match (left, right) {
            (Self::Str(ls), Self::Str(rs)) => Some(ls.cmp(rs)),
            (Self::Char(l), Self::Char(r)) => Some(l.cmp(r)),
            (&Self::Int(l), &Self::Int(r)) => match *cmp_type.kind() {
                ty::Int(int_ty) => Some(sext(tcx, l, int_ty).cmp(&sext(tcx, r, int_ty))),
                ty::Uint(_) => Some(l.cmp(&r)),
                _ => bug!("Not an int type"),
            },
            (&Self::F64(l), &Self::F64(r)) => l.partial_cmp(&r),
            (&Self::F32(l), &Self::F32(r)) => l.partial_cmp(&r),
            (Self::Bool(l), Self::Bool(r)) => Some(l.cmp(r)),
            (Self::Tuple(l), Self::Tuple(r)) if l.len() == r.len() => match *cmp_type.kind() {
                ty::Tuple(tys) if tys.len() == l.len() => l
                    .iter()
                    .zip(r)
                    .zip(tys)
                    .map(|((li, ri), cmp_type)| Self::partial_cmp(tcx, cmp_type, li, ri))
                    .find(|r| r.is_none_or(|o| o != Ordering::Equal))
                    .unwrap_or_else(|| Some(l.len().cmp(&r.len()))),
                _ => None,
            },
            (Self::Vec(l), Self::Vec(r)) => {
                let cmp_type = cmp_type.builtin_index()?;
                iter::zip(l, r)
                    .map(|(li, ri)| Self::partial_cmp(tcx, cmp_type, li, ri))
                    .find(|r| r.is_none_or(|o| o != Ordering::Equal))
                    .unwrap_or_else(|| Some(l.len().cmp(&r.len())))
            },
            (Self::Repeat(lv, ls), Self::Repeat(rv, rs)) => {
                match Self::partial_cmp(
                    tcx,
                    match *cmp_type.kind() {
                        ty::Array(ty, _) => ty,
                        _ => return None,
                    },
                    lv,
                    rv,
                ) {
                    Some(Ordering::Equal) => Some(ls.cmp(rs)),
                    x => x,
                }
            },
            (Self::Ref(lb), Self::Ref(rb)) => Self::partial_cmp(
                tcx,
                match *cmp_type.kind() {
                    ty::Ref(_, ty, _) => ty,
                    _ => return None,
                },
                lb,
                rb,
            ),
            // TODO: are there any useful inter-type orderings?
            _ => None,
        }
    }

    /// Returns the integer value or `None` if `self` or `val_type` is not integer type.
    pub fn int_value(&self, tcx: TyCtxt<'_>, val_type: Ty<'_>) -> Option<FullInt> {
        if let Constant::Int(const_int) = *self {
            match *val_type.kind() {
                ty::Int(ity) => Some(FullInt::S(sext(tcx, const_int, ity))),
                ty::Uint(_) => Some(FullInt::U(const_int)),
                _ => None,
            }
        } else {
            None
        }
    }

    #[must_use]
    pub fn peel_refs(mut self) -> Self {
        while let Constant::Ref(r) = self {
            self = *r;
        }
        self
    }

    fn parse_f16(s: &str) -> Self {
        let f: Half = s.parse().unwrap();
        Self::F16(f.to_bits().try_into().unwrap())
    }

    fn parse_f128(s: &str) -> Self {
        let f: Quad = s.parse().unwrap();
        Self::F128(f.to_bits())
    }

    pub fn new_numeric_min<'tcx>(tcx: TyCtxt<'tcx>, ty: Ty<'tcx>) -> Option<Self> {
        match *ty.kind() {
            ty::Uint(_) => Some(Self::Int(0)),
            ty::Int(ty) => {
                let val = match ty.normalize(tcx.sess.target.pointer_width) {
                    IntTy::I8 => i128::from(i8::MIN),
                    IntTy::I16 => i128::from(i16::MIN),
                    IntTy::I32 => i128::from(i32::MIN),
                    IntTy::I64 => i128::from(i64::MIN),
                    IntTy::I128 => i128::MIN,
                    IntTy::Isize => return None,
                };
                Some(Self::Int(val.cast_unsigned()))
            },
            ty::Char => Some(Self::Char(char::MIN)),
            ty::Float(FloatTy::F32) => Some(Self::F32(f32::NEG_INFINITY)),
            ty::Float(FloatTy::F64) => Some(Self::F64(f64::NEG_INFINITY)),
            _ => None,
        }
    }

    pub fn new_numeric_max<'tcx>(tcx: TyCtxt<'tcx>, ty: Ty<'tcx>) -> Option<Self> {
        match *ty.kind() {
            ty::Uint(ty) => Some(Self::Int(match ty.normalize(tcx.sess.target.pointer_width) {
                UintTy::U8 => u128::from(u8::MAX),
                UintTy::U16 => u128::from(u16::MAX),
                UintTy::U32 => u128::from(u32::MAX),
                UintTy::U64 => u128::from(u64::MAX),
                UintTy::U128 => u128::MAX,
                UintTy::Usize => return None,
            })),
            ty::Int(ty) => {
                let val = match ty.normalize(tcx.sess.target.pointer_width) {
                    IntTy::I8 => i128::from(i8::MAX),
                    IntTy::I16 => i128::from(i16::MAX),
                    IntTy::I32 => i128::from(i32::MAX),
                    IntTy::I64 => i128::from(i64::MAX),
                    IntTy::I128 => i128::MAX,
                    IntTy::Isize => return None,
                };
                Some(Self::Int(val.cast_unsigned()))
            },
            ty::Char => Some(Self::Char(char::MAX)),
            ty::Float(FloatTy::F32) => Some(Self::F32(f32::INFINITY)),
            ty::Float(FloatTy::F64) => Some(Self::F64(f64::INFINITY)),
            _ => None,
        }
    }

    pub fn is_numeric_min<'tcx>(&self, tcx: TyCtxt<'tcx>, ty: Ty<'tcx>) -> bool {
        match (self, ty.kind()) {
            (&Self::Int(x), &ty::Uint(_)) => x == 0,
            (&Self::Int(x), &ty::Int(ty)) => {
                let limit = match ty.normalize(tcx.sess.target.pointer_width) {
                    IntTy::I8 => i128::from(i8::MIN),
                    IntTy::I16 => i128::from(i16::MIN),
                    IntTy::I32 => i128::from(i32::MIN),
                    IntTy::I64 => i128::from(i64::MIN),
                    IntTy::I128 => i128::MIN,
                    IntTy::Isize => return false,
                };
                x.cast_signed() == limit
            },
            (&Self::Char(x), &ty::Char) => x == char::MIN,
            (&Self::F32(x), &ty::Float(FloatTy::F32)) => x == f32::NEG_INFINITY,
            (&Self::F64(x), &ty::Float(FloatTy::F64)) => x == f64::NEG_INFINITY,
            _ => false,
        }
    }

    pub fn is_numeric_max<'tcx>(&self, tcx: TyCtxt<'tcx>, ty: Ty<'tcx>) -> bool {
        match (self, ty.kind()) {
            (&Self::Int(x), &ty::Uint(ty)) => {
                let limit = match ty.normalize(tcx.sess.target.pointer_width) {
                    UintTy::U8 => u128::from(u8::MAX),
                    UintTy::U16 => u128::from(u16::MAX),
                    UintTy::U32 => u128::from(u32::MAX),
                    UintTy::U64 => u128::from(u64::MAX),
                    UintTy::U128 => u128::MAX,
                    UintTy::Usize => return false,
                };
                x == limit
            },
            (&Self::Int(x), &ty::Int(ty)) => {
                let limit = match ty.normalize(tcx.sess.target.pointer_width) {
                    IntTy::I8 => i128::from(i8::MAX),
                    IntTy::I16 => i128::from(i16::MAX),
                    IntTy::I32 => i128::from(i32::MAX),
                    IntTy::I64 => i128::from(i64::MAX),
                    IntTy::I128 => i128::MAX,
                    IntTy::Isize => return false,
                };
                x.cast_signed() == limit
            },
            (&Self::Char(x), &ty::Char) => x == char::MAX,
            (&Self::F32(x), &ty::Float(FloatTy::F32)) => x == f32::INFINITY,
            (&Self::F64(x), &ty::Float(FloatTy::F64)) => x == f64::INFINITY,
            _ => false,
        }
    }

    pub fn is_pos_infinity(&self) -> bool {
        match *self {
            // FIXME(f16_f128): add f16 and f128 when constants are available
            Constant::F32(x) => x == f32::INFINITY,
            Constant::F64(x) => x == f64::INFINITY,
            _ => false,
        }
    }

    pub fn is_neg_infinity(&self) -> bool {
        match *self {
            // FIXME(f16_f128): add f16 and f128 when constants are available
            Constant::F32(x) => x == f32::NEG_INFINITY,
            Constant::F64(x) => x == f64::NEG_INFINITY,
            _ => false,
        }
    }
}

/// Parses a `LitKind` to a `Constant`.
pub fn lit_to_mir_constant(lit: &LitKind, ty: Option<Ty<'_>>) -> Constant {
    match *lit {
        LitKind::Str(ref is, _) => Constant::Str(is.to_string()),
        LitKind::Byte(b) => Constant::Int(u128::from(b)),
        LitKind::ByteStr(ref s, _) | LitKind::CStr(ref s, _) => Constant::Binary(s.as_byte_str().to_vec()),
        LitKind::Char(c) => Constant::Char(c),
        LitKind::Int(n, _) => Constant::Int(n.get()),
        LitKind::Float(ref is, LitFloatType::Suffixed(fty)) => match fty {
            // FIXME(f16_f128): just use `parse()` directly when available for `f16`/`f128`
            FloatTy::F16 => Constant::parse_f16(is.as_str()),
            FloatTy::F32 => Constant::F32(is.as_str().parse().unwrap()),
            FloatTy::F64 => Constant::F64(is.as_str().parse().unwrap()),
            FloatTy::F128 => Constant::parse_f128(is.as_str()),
        },
        LitKind::Float(ref is, LitFloatType::Unsuffixed) => match ty.expect("type of float is known").kind() {
            ty::Float(FloatTy::F16) => Constant::parse_f16(is.as_str()),
            ty::Float(FloatTy::F32) => Constant::F32(is.as_str().parse().unwrap()),
            ty::Float(FloatTy::F64) => Constant::F64(is.as_str().parse().unwrap()),
            ty::Float(FloatTy::F128) => Constant::parse_f128(is.as_str()),
            _ => bug!(),
        },
        LitKind::Bool(b) => Constant::Bool(b),
        LitKind::Err(_) => Constant::Err,
    }
}

/// The source of a constant value.
#[derive(Clone, Copy)]
pub enum ConstantSource {
    /// The value is determined solely from the expression.
    Local,
    /// The value is dependent on another definition that may change independently from the local
    /// expression.
    NonLocal,
}
impl ConstantSource {
    pub fn is_local(self) -> bool {
        matches!(self, Self::Local)
    }
}

#[derive(Copy, Clone, Debug, Eq)]
pub enum FullInt {
    S(i128),
    U(u128),
}

impl PartialEq for FullInt {
    fn eq(&self, other: &Self) -> bool {
        self.cmp(other) == Ordering::Equal
    }
}

impl PartialOrd for FullInt {
    fn partial_cmp(&self, other: &Self) -> Option<Ordering> {
        Some(self.cmp(other))
    }
}

impl Ord for FullInt {
    fn cmp(&self, other: &Self) -> Ordering {
        use FullInt::{S, U};

        fn cmp_s_u(s: i128, u: u128) -> Ordering {
            u128::try_from(s).map_or(Ordering::Less, |x| x.cmp(&u))
        }

        match (*self, *other) {
            (S(s), S(o)) => s.cmp(&o),
            (U(s), U(o)) => s.cmp(&o),
            (S(s), U(o)) => cmp_s_u(s, o),
            (U(s), S(o)) => cmp_s_u(o, s).reverse(),
        }
    }
}

/// The context required to evaluate a constant expression.
///
/// This is currently limited to constant folding and reading the value of named constants.
///
/// See the module level documentation for some context.
pub struct ConstEvalCtxt<'tcx> {
    tcx: TyCtxt<'tcx>,
    typing_env: ty::TypingEnv<'tcx>,
    typeck: &'tcx TypeckResults<'tcx>,
    source: Cell<ConstantSource>,
    ctxt: Cell<SyntaxContext>,
}

impl<'tcx> ConstEvalCtxt<'tcx> {
    /// Creates the evaluation context from the lint context. This requires the lint context to be
    /// in a body (i.e. `cx.enclosing_body.is_some()`).
    pub fn new(cx: &LateContext<'tcx>) -> Self {
        Self {
            tcx: cx.tcx,
            typing_env: cx.typing_env(),
            typeck: cx.typeck_results(),
            source: Cell::new(ConstantSource::Local),
            ctxt: Cell::new(SyntaxContext::root()),
        }
    }

    /// Creates an evaluation context.
    pub fn with_env(tcx: TyCtxt<'tcx>, typing_env: ty::TypingEnv<'tcx>, typeck: &'tcx TypeckResults<'tcx>) -> Self {
        Self {
            tcx,
            typing_env,
            typeck,
            source: Cell::new(ConstantSource::Local),
            ctxt: Cell::new(SyntaxContext::root()),
        }
    }

    /// Attempts to evaluate the expression and returns both the value and whether it's dependant on
    /// other items.
    pub fn eval_with_source(&self, e: &Expr<'_>, ctxt: SyntaxContext) -> Option<(Constant, ConstantSource)> {
        self.source.set(ConstantSource::Local);
        self.ctxt.set(ctxt);
        self.expr(e).map(|c| (c, self.source.get()))
    }

    /// Attempts to evaluate the expression.
    pub fn eval(&self, e: &Expr<'_>) -> Option<Constant> {
        self.expr(e)
    }

    /// Attempts to evaluate the expression without accessing other items.
    ///
    /// The context argument is the context used to view the evaluated expression. e.g. when
    /// evaluating the argument in `f(m!(1))` the context of the call expression should be used.
    /// This is need so the const evaluator can see the `m` macro and marke the evaluation as
    /// non-local independant of what the macro expands to.
    pub fn eval_local(&self, e: &Expr<'_>, ctxt: SyntaxContext) -> Option<Constant> {
        match self.eval_with_source(e, ctxt) {
            Some((x, ConstantSource::Local)) => Some(x),
            _ => None,
        }
    }

    /// Attempts to evaluate the expression as an integer without accessing other items.
    ///
    /// The context argument is the context used to view the evaluated expression. e.g. when
    /// evaluating the argument in `f(m!(1))` the context of the call expression should be used.
    /// This is need so the const evaluator can see the `m` macro and marke the evaluation as
    /// non-local independant of what the macro expands to.
    pub fn eval_full_int(&self, e: &Expr<'_>, ctxt: SyntaxContext) -> Option<FullInt> {
        match self.eval_with_source(e, ctxt) {
            Some((x, ConstantSource::Local)) => x.int_value(self.tcx, self.typeck.expr_ty(e)),
            _ => None,
        }
    }

    pub fn eval_pat_expr(&self, pat_expr: &PatExpr<'_>) -> Option<Constant> {
        match &pat_expr.kind {
            PatExprKind::Lit { lit, negated } => {
                let ty = self.typeck.node_type_opt(pat_expr.hir_id);
                let val = lit_to_mir_constant(&lit.node, ty);
                if *negated {
                    self.constant_negate(&val, ty?)
                } else {
                    Some(val)
                }
            },
            PatExprKind::ConstBlock(ConstBlock { body, .. }) => self.expr(self.tcx.hir_body(*body).value),
            PatExprKind::Path(qpath) => self.qpath(qpath, pat_expr.hir_id),
        }
    }

    fn check_ctxt(&self, ctxt: SyntaxContext) {
        if self.ctxt.get() != ctxt {
            self.source.set(ConstantSource::NonLocal);
        }
    }

    fn qpath(&self, qpath: &QPath<'_>, hir_id: HirId) -> Option<Constant> {
        self.fetch_path(qpath, hir_id)
            .and_then(|c| mir_to_const(self.tcx, c, self.typeck.node_type(hir_id)))
    }

    /// Simple constant folding: Insert an expression, get a constant or none.
    fn expr(&self, e: &Expr<'_>) -> Option<Constant> {
        self.check_ctxt(e.span.ctxt());
        match e.kind {
            ExprKind::ConstBlock(ConstBlock { body, .. }) => self.expr(self.tcx.hir_body(body).value),
            ExprKind::DropTemps(e) => self.expr(e),
            ExprKind::Path(ref qpath) => self.qpath(qpath, e.hir_id),
            ExprKind::Block(block, _) => {
                self.check_ctxt(block.span.ctxt());
                self.block(block)
            },
            ExprKind::Lit(lit) => {
                self.check_ctxt(lit.span.ctxt());
                Some(lit_to_mir_constant(&lit.node, self.typeck.expr_ty_opt(e)))
            },
            ExprKind::Array(vec) => self.multi(vec).map(Constant::Vec),
            ExprKind::Tup(tup) => self.multi(tup).map(Constant::Tuple),
            ExprKind::Repeat(value, _) => {
                let n = match self.typeck.expr_ty(e).kind() {
                    ty::Array(_, n) => n.try_to_target_usize(self.tcx)?,
                    _ => span_bug!(e.span, "typeck error"),
                };
                self.expr(value).map(|v| Constant::Repeat(Box::new(v), n))
            },
            ExprKind::Unary(op, operand) => self.expr(operand).and_then(|o| match op {
                UnOp::Not => self.constant_not(&o, self.typeck.expr_ty(e)),
                UnOp::Neg => self.constant_negate(&o, self.typeck.expr_ty(e)),
                UnOp::Deref => Some(if let Constant::Ref(r) = o { *r } else { o }),
            }),
            ExprKind::If(cond, then, ref otherwise) => self.ifthenelse(cond, then, *otherwise),
            ExprKind::Binary(op, left, right) => {
                self.check_ctxt(e.span.ctxt());
                self.binop(op.node, left, right)
            },
            ExprKind::Call(callee, []) => {
                // We only handle a few const functions for now.
                if let ExprKind::Path(qpath) = &callee.kind
                    && let Some(did) = self.typeck.qpath_res(qpath, callee.hir_id).opt_def_id()
                {
                    match self.tcx.get_diagnostic_name(did) {
                        Some(sym::i8_legacy_fn_max_value) => Some(Constant::Int(i8::MAX as u128)),
                        Some(sym::i16_legacy_fn_max_value) => Some(Constant::Int(i16::MAX as u128)),
                        Some(sym::i32_legacy_fn_max_value) => Some(Constant::Int(i32::MAX as u128)),
                        Some(sym::i64_legacy_fn_max_value) => Some(Constant::Int(i64::MAX as u128)),
                        Some(sym::i128_legacy_fn_max_value) => Some(Constant::Int(i128::MAX as u128)),
                        _ => None,
                    }
                } else {
                    None
                }
            },
            ExprKind::Index(arr, index, _) => self.index(arr, index),
            ExprKind::AddrOf(_, _, inner) => self.expr(inner).map(|r| Constant::Ref(Box::new(r))),
            ExprKind::Field(base, ref field)
                if let base_ty = self.typeck.expr_ty(base)
                    && match self.typeck.expr_adjustments(base) {
                        [] => true,
                        [.., a] => a.target == base_ty,
                    }
                    && let Some(Constant::Adt(constant)) = self.expr(base)
                    && let ty::Adt(adt_def, _) = *base_ty.kind()
                    && adt_def.is_struct()
                    && let Some((desired_field, ty)) =
                        field_of_struct(adt_def, self.tcx, constant, base_ty, field.name) =>
            {
                self.check_ctxt(field.span.ctxt());
                mir_to_const(self.tcx, desired_field, ty)
            },
            _ => None,
        }
    }

    /// Simple constant folding to determine if an expression is an empty slice, str, array, …
    /// `None` will be returned if the constness cannot be determined, or if the resolution
    /// leaves the local crate.
    pub fn eval_is_empty(&self, e: &Expr<'_>) -> Option<bool> {
        match e.kind {
            ExprKind::ConstBlock(ConstBlock { body, .. }) => self.eval_is_empty(self.tcx.hir_body(body).value),
            ExprKind::DropTemps(e) => self.eval_is_empty(e),
            ExprKind::Lit(lit) => {
                if is_direct_expn_of(e.span, sym::cfg).is_some() {
                    None
                } else {
                    match &lit.node {
                        LitKind::Str(is, _) => Some(is.is_empty()),
                        LitKind::ByteStr(s, _) | LitKind::CStr(s, _) => Some(s.as_byte_str().is_empty()),
                        _ => None,
                    }
                }
            },
            ExprKind::Array(vec) => self.multi(vec).map(|v| v.is_empty()),
            ExprKind::Repeat(..) => {
                if let ty::Array(_, n) = self.typeck.expr_ty(e).kind() {
                    Some(n.try_to_target_usize(self.tcx)? == 0)
                } else {
                    span_bug!(e.span, "typeck error");
                }
            },
            _ => None,
        }
    }

    #[expect(clippy::cast_possible_wrap)]
    fn constant_not(&self, o: &Constant, ty: Ty<'_>) -> Option<Constant> {
        use self::Constant::{Bool, Int};
        match *o {
            Bool(b) => Some(Bool(!b)),
            Int(value) => {
                let value = !value;
                match *ty.kind() {
                    ty::Int(ity) => Some(Int(unsext(self.tcx, value as i128, ity))),
                    ty::Uint(ity) => Some(Int(clip(self.tcx, value, ity))),
                    _ => None,
                }
            },
            _ => None,
        }
    }

    fn constant_negate(&self, o: &Constant, ty: Ty<'_>) -> Option<Constant> {
        use self::Constant::{F32, F64, Int};
        match *o {
            Int(value) => {
                let ty::Int(ity) = *ty.kind() else { return None };
                let (min, _) = ity.min_max()?;
                // sign extend
                let value = sext(self.tcx, value, ity);

                // Applying unary - to the most negative value of any signed integer type panics.
                if value == min {
                    return None;
                }

                let value = value.checked_neg()?;
                // clear unused bits
                Some(Int(unsext(self.tcx, value, ity)))
            },
            F32(f) => Some(F32(-f)),
            F64(f) => Some(F64(-f)),
            _ => None,
        }
    }

    /// Create `Some(Vec![..])` of all constants, unless there is any
    /// non-constant part.
    fn multi(&self, vec: &[Expr<'_>]) -> Option<Vec<Constant>> {
        vec.iter().map(|elem| self.expr(elem)).collect::<Option<_>>()
    }

    /// Lookup a possibly constant expression from an `ExprKind::Path` and apply a function on it.
    #[expect(clippy::too_many_lines)]
    fn fetch_path(&self, qpath: &QPath<'_>, id: HirId) -> Option<ConstValue> {
        // Resolve the path to a constant and check if that constant is known to
        // not change based on the target.
        //
        // This should be replaced with an attribute at some point.
        let did = match *qpath {
            QPath::Resolved(None, path)
                if path.span.ctxt() == self.ctxt.get()
                    && path.segments.iter().all(|s| self.ctxt.get() == s.ident.span.ctxt())
                    && let Res::Def(DefKind::Const, did) = path.res
                    && (matches!(
                        self.tcx.get_diagnostic_name(did),
                        Some(
                            sym::f32_legacy_const_digits
                                | sym::f32_legacy_const_epsilon
                                | sym::f32_legacy_const_infinity
                                | sym::f32_legacy_const_mantissa_dig
                                | sym::f32_legacy_const_max
                                | sym::f32_legacy_const_max_10_exp
                                | sym::f32_legacy_const_max_exp
                                | sym::f32_legacy_const_min
                                | sym::f32_legacy_const_min_10_exp
                                | sym::f32_legacy_const_min_exp
                                | sym::f32_legacy_const_min_positive
                                | sym::f32_legacy_const_nan
                                | sym::f32_legacy_const_neg_infinity
                                | sym::f32_legacy_const_radix
                                | sym::f64_legacy_const_digits
                                | sym::f64_legacy_const_epsilon
                                | sym::f64_legacy_const_infinity
                                | sym::f64_legacy_const_mantissa_dig
                                | sym::f64_legacy_const_max
                                | sym::f64_legacy_const_max_10_exp
                                | sym::f64_legacy_const_max_exp
                                | sym::f64_legacy_const_min
                                | sym::f64_legacy_const_min_10_exp
                                | sym::f64_legacy_const_min_exp
                                | sym::f64_legacy_const_min_positive
                                | sym::f64_legacy_const_nan
                                | sym::f64_legacy_const_neg_infinity
                                | sym::f64_legacy_const_radix
                                | sym::u8_legacy_const_min
                                | sym::u16_legacy_const_min
                                | sym::u32_legacy_const_min
                                | sym::u64_legacy_const_min
                                | sym::u128_legacy_const_min
                                | sym::usize_legacy_const_min
                                | sym::u8_legacy_const_max
                                | sym::u16_legacy_const_max
                                | sym::u32_legacy_const_max
                                | sym::u64_legacy_const_max
                                | sym::u128_legacy_const_max
                                | sym::i8_legacy_const_min
                                | sym::i16_legacy_const_min
                                | sym::i32_legacy_const_min
                                | sym::i64_legacy_const_min
                                | sym::i128_legacy_const_min
                                | sym::i8_legacy_const_max
                                | sym::i16_legacy_const_max
                                | sym::i32_legacy_const_max
                                | sym::i64_legacy_const_max
                                | sym::i128_legacy_const_max
                        )
                    ) || self.tcx.opt_parent(did).is_some_and(|parent| {
                        paths::F16_CONSTS.matches(&self.tcx, parent)
                            || paths::F32_CONSTS.matches(&self.tcx, parent)
                            || paths::F64_CONSTS.matches(&self.tcx, parent)
                            || paths::F128_CONSTS.matches(&self.tcx, parent)
                    })) =>
            {
                did
            },
            QPath::TypeRelative(ty, const_name)
                if let TyKind::Path(QPath::Resolved(None, ty_path)) = ty.kind
                    && let [.., ty_name] = ty_path.segments
                    && (matches!(
                        ty_name.ident.name,
                        sym::i8
                            | sym::i16
                            | sym::i32
                            | sym::i64
                            | sym::i128
                            | sym::u8
                            | sym::u16
                            | sym::u32
                            | sym::u64
                            | sym::u128
                            | sym::f32
                            | sym::f64
                            | sym::char
                    ) || (ty_name.ident.name == sym::usize && const_name.ident.name == sym::MIN))
                    && const_name.ident.span.ctxt() == self.ctxt.get()
                    && ty.span.ctxt() == self.ctxt.get()
                    && ty_name.ident.span.ctxt() == self.ctxt.get()
                    && matches!(ty_path.res, Res::PrimTy(_))
                    && let Some((DefKind::AssocConst, did)) = self.typeck.type_dependent_def(id) =>
            {
                did
            },
            _ if let Res::Def(DefKind::Const | DefKind::AssocConst, did) = self.typeck.qpath_res(qpath, id) => {
                self.source.set(ConstantSource::NonLocal);
                did
            },
            _ => return None,
        };

        self.tcx
            .const_eval_resolve(
                self.typing_env,
                mir::UnevaluatedConst::new(did, self.typeck.node_args(id)),
                qpath.span(),
            )
            .ok()
    }

    fn index(&self, lhs: &'_ Expr<'_>, index: &'_ Expr<'_>) -> Option<Constant> {
        let lhs = self.expr(lhs);
        let index = self.expr(index);

        match (lhs, index) {
            (Some(Constant::Vec(vec)), Some(Constant::Int(index))) => match vec.get(index as usize) {
                Some(Constant::F16(x)) => Some(Constant::F16(*x)),
                Some(Constant::F32(x)) => Some(Constant::F32(*x)),
                Some(Constant::F64(x)) => Some(Constant::F64(*x)),
                Some(Constant::F128(x)) => Some(Constant::F128(*x)),
                _ => None,
            },
            (Some(Constant::Vec(vec)), _) => {
                if !vec.is_empty() && vec.iter().all(|x| *x == vec[0]) {
                    match vec.first() {
                        Some(Constant::F16(x)) => Some(Constant::F16(*x)),
                        Some(Constant::F32(x)) => Some(Constant::F32(*x)),
                        Some(Constant::F64(x)) => Some(Constant::F64(*x)),
                        Some(Constant::F128(x)) => Some(Constant::F128(*x)),
                        _ => None,
                    }
                } else {
                    None
                }
            },
            _ => None,
        }
    }

    /// A block can only yield a constant if it has exactly one constant expression.
    fn block(&self, block: &Block<'_>) -> Option<Constant> {
        if block.stmts.is_empty()
            && let Some(expr) = block.expr
        {
            // Try to detect any `cfg`ed statements or empty macro expansions.
            let span = block.span.data();
            if span.ctxt == SyntaxContext::root() {
                if let Some(expr_span) = walk_span_to_context(expr.span, span.ctxt)
                    && let expr_lo = expr_span.lo()
                    && expr_lo >= span.lo
                    && let Some(src) = (span.lo..expr_lo).get_source_range(&self.tcx)
                    && let Some(src) = src.as_str()
                {
                    use rustc_lexer::TokenKind::{BlockComment, LineComment, OpenBrace, Semi, Whitespace};
                    if !tokenize(src, FrontmatterAllowed::No)
                        .map(|t| t.kind)
                        .filter(|t| !matches!(t, Whitespace | LineComment { .. } | BlockComment { .. } | Semi))
                        .eq([OpenBrace])
                    {
                        self.source.set(ConstantSource::NonLocal);
                    }
                } else {
                    // Unable to access the source. Assume a non-local dependency.
                    self.source.set(ConstantSource::NonLocal);
                }
            }

            self.expr(expr)
        } else {
            None
        }
    }

    fn ifthenelse(&self, cond: &Expr<'_>, then: &Expr<'_>, otherwise: Option<&Expr<'_>>) -> Option<Constant> {
        if let Some(Constant::Bool(b)) = self.expr(cond) {
            if b {
                self.expr(then)
            } else {
                otherwise.as_ref().and_then(|expr| self.expr(expr))
            }
        } else {
            None
        }
    }

    fn binop(&self, op: BinOpKind, left: &Expr<'_>, right: &Expr<'_>) -> Option<Constant> {
        let l = self.expr(left)?;
        let r = self.expr(right);
        match (l, r) {
            (Constant::Int(l), Some(Constant::Int(r))) => match *self.typeck.expr_ty_opt(left)?.kind() {
                ty::Int(ity) => {
                    let (ty_min_value, _) = ity.min_max()?;
                    let bits = ity.bits();
                    let l = sext(self.tcx, l, ity);
                    let r = sext(self.tcx, r, ity);

                    // Using / or %, where the left-hand argument is the smallest integer of a signed integer type and
                    // the right-hand argument is -1 always panics, even with overflow-checks disabled
                    if let BinOpKind::Div | BinOpKind::Rem = op
                        && l == ty_min_value
                        && r == -1
                    {
                        return None;
                    }

                    let zext = |n: i128| Constant::Int(unsext(self.tcx, n, ity));
                    match op {
                        // When +, * or binary - create a value greater than the maximum value, or less than
                        // the minimum value that can be stored, it panics.
                        BinOpKind::Add => l.checked_add(r).and_then(|n| ity.ensure_fits(n)).map(zext),
                        BinOpKind::Sub => l.checked_sub(r).and_then(|n| ity.ensure_fits(n)).map(zext),
                        BinOpKind::Mul => l.checked_mul(r).and_then(|n| ity.ensure_fits(n)).map(zext),
                        BinOpKind::Div if r != 0 => l.checked_div(r).map(zext),
                        BinOpKind::Rem if r != 0 => l.checked_rem(r).map(zext),
                        // Using << or >> where the right-hand argument is greater than or equal to the number of bits
                        // in the type of the left-hand argument, or is negative panics.
                        BinOpKind::Shr if r < bits && !r.is_negative() => l.checked_shr(r.try_into().ok()?).map(zext),
                        BinOpKind::Shl if r < bits && !r.is_negative() => l.checked_shl(r.try_into().ok()?).map(zext),
                        BinOpKind::BitXor => Some(zext(l ^ r)),
                        BinOpKind::BitOr => Some(zext(l | r)),
                        BinOpKind::BitAnd => Some(zext(l & r)),
                        // FIXME: f32/f64 currently consider `0.0` and `-0.0` as different.
                        BinOpKind::Eq => Some(Constant::Bool(l == r)),
                        BinOpKind::Ne => Some(Constant::Bool(l != r)),
                        BinOpKind::Lt => Some(Constant::Bool(l < r)),
                        BinOpKind::Le => Some(Constant::Bool(l <= r)),
                        BinOpKind::Ge => Some(Constant::Bool(l >= r)),
                        BinOpKind::Gt => Some(Constant::Bool(l > r)),
                        _ => None,
                    }
                },
                ty::Uint(ity) => {
                    let bits = ity.bits();

                    match op {
                        BinOpKind::Add => l.checked_add(r).and_then(|n| ity.ensure_fits(n)).map(Constant::Int),
                        BinOpKind::Sub => l.checked_sub(r).and_then(|n| ity.ensure_fits(n)).map(Constant::Int),
                        BinOpKind::Mul => l.checked_mul(r).and_then(|n| ity.ensure_fits(n)).map(Constant::Int),
                        BinOpKind::Div => l.checked_div(r).map(Constant::Int),
                        BinOpKind::Rem => l.checked_rem(r).map(Constant::Int),
                        BinOpKind::Shr if r < bits => l.checked_shr(r.try_into().ok()?).map(Constant::Int),
                        BinOpKind::Shl if r < bits => l.checked_shl(r.try_into().ok()?).map(Constant::Int),
                        BinOpKind::BitXor => Some(Constant::Int(l ^ r)),
                        BinOpKind::BitOr => Some(Constant::Int(l | r)),
                        BinOpKind::BitAnd => Some(Constant::Int(l & r)),
                        BinOpKind::Eq => Some(Constant::Bool(l == r)),
                        BinOpKind::Ne => Some(Constant::Bool(l != r)),
                        BinOpKind::Lt => Some(Constant::Bool(l < r)),
                        BinOpKind::Le => Some(Constant::Bool(l <= r)),
                        BinOpKind::Ge => Some(Constant::Bool(l >= r)),
                        BinOpKind::Gt => Some(Constant::Bool(l > r)),
                        _ => None,
                    }
                },
                _ => None,
            },
            // FIXME(f16_f128): add these types when binary operations are available on all platforms
            (Constant::F32(l), Some(Constant::F32(r))) => match op {
                BinOpKind::Add => Some(Constant::F32(l + r)),
                BinOpKind::Sub => Some(Constant::F32(l - r)),
                BinOpKind::Mul => Some(Constant::F32(l * r)),
                BinOpKind::Div => Some(Constant::F32(l / r)),
                BinOpKind::Rem => Some(Constant::F32(l % r)),
                BinOpKind::Eq => Some(Constant::Bool(l == r)),
                BinOpKind::Ne => Some(Constant::Bool(l != r)),
                BinOpKind::Lt => Some(Constant::Bool(l < r)),
                BinOpKind::Le => Some(Constant::Bool(l <= r)),
                BinOpKind::Ge => Some(Constant::Bool(l >= r)),
                BinOpKind::Gt => Some(Constant::Bool(l > r)),
                _ => None,
            },
            (Constant::F64(l), Some(Constant::F64(r))) => match op {
                BinOpKind::Add => Some(Constant::F64(l + r)),
                BinOpKind::Sub => Some(Constant::F64(l - r)),
                BinOpKind::Mul => Some(Constant::F64(l * r)),
                BinOpKind::Div => Some(Constant::F64(l / r)),
                BinOpKind::Rem => Some(Constant::F64(l % r)),
                BinOpKind::Eq => Some(Constant::Bool(l == r)),
                BinOpKind::Ne => Some(Constant::Bool(l != r)),
                BinOpKind::Lt => Some(Constant::Bool(l < r)),
                BinOpKind::Le => Some(Constant::Bool(l <= r)),
                BinOpKind::Ge => Some(Constant::Bool(l >= r)),
                BinOpKind::Gt => Some(Constant::Bool(l > r)),
                _ => None,
            },
            (l, r) => match (op, l, r) {
                (BinOpKind::And, Constant::Bool(false), _) => Some(Constant::Bool(false)),
                (BinOpKind::Or, Constant::Bool(true), _) => Some(Constant::Bool(true)),
                (BinOpKind::And, Constant::Bool(true), Some(r)) | (BinOpKind::Or, Constant::Bool(false), Some(r)) => {
                    Some(r)
                },
                (BinOpKind::BitXor, Constant::Bool(l), Some(Constant::Bool(r))) => Some(Constant::Bool(l ^ r)),
                (BinOpKind::BitAnd, Constant::Bool(l), Some(Constant::Bool(r))) => Some(Constant::Bool(l & r)),
                (BinOpKind::BitOr, Constant::Bool(l), Some(Constant::Bool(r))) => Some(Constant::Bool(l | r)),
                _ => None,
            },
        }
    }
}

pub fn mir_to_const<'tcx>(tcx: TyCtxt<'tcx>, val: ConstValue, ty: Ty<'tcx>) -> Option<Constant> {
    match (val, ty.kind()) {
        (_, &ty::Adt(adt_def, _)) if adt_def.is_struct() => Some(Constant::Adt(val)),
        (ConstValue::Scalar(Scalar::Int(int)), _) => match ty.kind() {
            ty::Bool => Some(Constant::Bool(int == ScalarInt::TRUE)),
            ty::Uint(_) | ty::Int(_) => Some(Constant::Int(int.to_bits(int.size()))),
            ty::Float(FloatTy::F16) => Some(Constant::F16(int.into())),
            ty::Float(FloatTy::F32) => Some(Constant::F32(f32::from_bits(int.into()))),
            ty::Float(FloatTy::F64) => Some(Constant::F64(f64::from_bits(int.into()))),
            ty::Float(FloatTy::F128) => Some(Constant::F128(int.into())),
            ty::RawPtr(_, _) => Some(Constant::RawPtr(int.to_bits(int.size()))),
            _ => None,
        },
        (_, ty::Ref(_, inner_ty, _)) if matches!(inner_ty.kind(), ty::Str) => {
            let data = val.try_get_slice_bytes_for_diagnostics(tcx)?;
            String::from_utf8(data.to_owned()).ok().map(Constant::Str)
        },
        (ConstValue::Indirect { alloc_id, offset }, ty::Array(sub_type, len)) => {
            let alloc = tcx.global_alloc(alloc_id).unwrap_memory().inner();
            let len = len.try_to_target_usize(tcx)?;
            let ty::Float(flt) = sub_type.kind() else {
                return None;
            };
            let size = Size::from_bits(flt.bit_width());
            let mut res = Vec::new();
            for idx in 0..len {
                let range = alloc_range(offset + size * idx, size);
                let val = alloc.read_scalar(&tcx, range, /* read_provenance */ false).ok()?;
                res.push(match flt {
                    FloatTy::F16 => Constant::F16(val.to_u16().discard_err()?),
                    FloatTy::F32 => Constant::F32(f32::from_bits(val.to_u32().discard_err()?)),
                    FloatTy::F64 => Constant::F64(f64::from_bits(val.to_u64().discard_err()?)),
                    FloatTy::F128 => Constant::F128(val.to_u128().discard_err()?),
                });
            }
            Some(Constant::Vec(res))
        },
        _ => None,
    }
}

fn field_of_struct<'tcx>(
    adt_def: ty::AdtDef<'tcx>,
    tcx: TyCtxt<'tcx>,
    value: ConstValue,
    ty: Ty<'tcx>,
    field: Symbol,
) -> Option<(ConstValue, Ty<'tcx>)> {
    if let Some(dc) = tcx.try_destructure_mir_constant_for_user_output(value, ty)
        && let Some(dc_variant) = dc.variant
        && let Some(variant) = adt_def.variants().get(dc_variant)
        && let Some(field_idx) = variant.fields.iter().position(|el| el.name == field)
    {
        dc.fields.get(field_idx).copied()
    } else {
        None
    }
}

/// If `expr` evaluates to an integer constant, return its value.
///
/// The context argument is the context used to view the evaluated expression. e.g. when evaluating
/// the argument in `f(m!(1))` the context of the call expression should be used. This is need so
/// the const evaluator can see the `m` macro and marke the evaluation as non-local independant of
/// what the macro expands to.
pub fn integer_const(cx: &LateContext<'_>, expr: &Expr<'_>, ctxt: SyntaxContext) -> Option<u128> {
    if let Some(Constant::Int(value)) = ConstEvalCtxt::new(cx).eval_local(expr, ctxt) {
        Some(value)
    } else {
        None
    }
}

/// Check if `expr` evaluates to an integer constant of 0.
///
/// The context argument is the context used to view the evaluated expression. e.g. when evaluating
/// the argument in `f(m!(1))` the context of the call expression should be used. This is need so
/// the const evaluator can see the `m` macro and marke the evaluation as non-local independant of
/// what the macro expands to.
#[inline]
pub fn is_zero_integer_const(cx: &LateContext<'_>, expr: &Expr<'_>, ctxt: SyntaxContext) -> bool {
    integer_const(cx, expr, ctxt) == Some(0)
}<|MERGE_RESOLUTION|>--- conflicted
+++ resolved
@@ -4,8 +4,9 @@
 //! executable MIR bodies, so we have to do this instead.
 #![expect(clippy::float_cmp)]
 
+use crate::res::MaybeDef;
 use crate::source::{SpanRangeExt, walk_span_to_context};
-use crate::{clip, is_direct_expn_of, paths, sext, sym, unsext};
+use crate::{clip, is_direct_expn_of, sext, sym, unsext};
 
 use rustc_abi::Size;
 use rustc_apfloat::Float;
@@ -50,17 +51,6 @@
     /// `true` or `false`.
     Bool(bool),
     /// An array of constants.
-<<<<<<< HEAD
-    Vec(Vec<Constant>),
-    /// Also an array, but with only one constant, repeated N times.
-    Repeat(Box<Constant>, u64),
-    /// A tuple of constants.
-    Tuple(Vec<Constant>),
-    /// A raw pointer.
-    RawPtr(u128),
-    /// A reference
-    Ref(Box<Constant>),
-=======
     Vec(Vec<Self>),
     /// Also an array, but with only one constant, repeated N times.
     Repeat(Box<Self>, u64),
@@ -70,7 +60,6 @@
     RawPtr(u128),
     /// A reference
     Ref(Box<Self>),
->>>>>>> 00e5e1b8
     /// A literal with syntax error.
     Err,
 }
@@ -817,10 +806,10 @@
                                 | sym::i128_legacy_const_max
                         )
                     ) || self.tcx.opt_parent(did).is_some_and(|parent| {
-                        paths::F16_CONSTS.matches(&self.tcx, parent)
-                            || paths::F32_CONSTS.matches(&self.tcx, parent)
-                            || paths::F64_CONSTS.matches(&self.tcx, parent)
-                            || paths::F128_CONSTS.matches(&self.tcx, parent)
+                        parent.is_diag_item(&self.tcx, sym::f16_consts_mod)
+                            || parent.is_diag_item(&self.tcx, sym::f32_consts_mod)
+                            || parent.is_diag_item(&self.tcx, sym::f64_consts_mod)
+                            || parent.is_diag_item(&self.tcx, sym::f128_consts_mod)
                     })) =>
             {
                 did
