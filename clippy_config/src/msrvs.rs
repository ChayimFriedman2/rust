use rustc_ast::Attribute;
use rustc_attr::parse_version;
use rustc_session::{RustcVersion, Session};
use rustc_span::{Symbol, sym};
use serde::Deserialize;
use smallvec::{SmallVec, smallvec};
use std::fmt;

macro_rules! msrv_aliases {
    ($($major:literal,$minor:literal,$patch:literal {
        $($name:ident),* $(,)?
    })*) => {
        $($(
        pub const $name: RustcVersion = RustcVersion { major: $major, minor :$minor, patch: $patch };
        )*)*
    };
}

// names may refer to stabilized feature flags or library items
msrv_aliases! {
    1,83,0 { CONST_EXTERN_FN, CONST_FLOAT_BITS_CONV, CONST_FLOAT_CLASSIFY }
<<<<<<< HEAD
    1,82,0 { IS_NONE_OR }
=======
    1,82,0 { IS_NONE_OR, REPEAT_N }
>>>>>>> ab560d88
    1,81,0 { LINT_REASONS_STABILIZATION }
    1,80,0 { BOX_INTO_ITER}
    1,77,0 { C_STR_LITERALS }
    1,76,0 { PTR_FROM_REF, OPTION_RESULT_INSPECT }
    1,73,0 { MANUAL_DIV_CEIL }
    1,71,0 { TUPLE_ARRAY_CONVERSIONS, BUILD_HASHER_HASH_ONE }
    1,70,0 { OPTION_RESULT_IS_VARIANT_AND, BINARY_HEAP_RETAIN }
    1,68,0 { PATH_MAIN_SEPARATOR_STR }
    1,65,0 { LET_ELSE, POINTER_CAST_CONSTNESS }
    1,63,0 { CLONE_INTO }
    1,62,0 { BOOL_THEN_SOME, DEFAULT_ENUM_ATTRIBUTE, CONST_EXTERN_C_FN }
    1,59,0 { THREAD_LOCAL_CONST_INIT }
    1,58,0 { FORMAT_ARGS_CAPTURE, PATTERN_TRAIT_CHAR_ARRAY, CONST_RAW_PTR_DEREF }
    1,56,0 { CONST_FN_UNION }
    1,55,0 { SEEK_REWIND }
    1,54,0 { INTO_KEYS }
    1,53,0 { OR_PATTERNS, MANUAL_BITS, BTREE_MAP_RETAIN, BTREE_SET_RETAIN, ARRAY_INTO_ITERATOR }
    1,52,0 { STR_SPLIT_ONCE, REM_EUCLID_CONST }
    1,51,0 { BORROW_AS_PTR, SEEK_FROM_CURRENT, UNSIGNED_ABS }
    1,50,0 { BOOL_THEN, CLAMP }
    1,47,0 { TAU, IS_ASCII_DIGIT_CONST, ARRAY_IMPL_ANY_LEN, SATURATING_SUB_CONST }
    1,46,0 { CONST_IF_MATCH }
    1,45,0 { STR_STRIP_PREFIX }
    1,43,0 { LOG2_10, LOG10_2, NUMERIC_ASSOCIATED_CONSTANTS }
    1,42,0 { MATCHES_MACRO, SLICE_PATTERNS, PTR_SLICE_RAW_PARTS }
    1,41,0 { RE_REBALANCING_COHERENCE, RESULT_MAP_OR_ELSE }
    1,40,0 { MEM_TAKE, NON_EXHAUSTIVE, OPTION_AS_DEREF }
    1,38,0 { POINTER_CAST, REM_EUCLID }
    1,37,0 { TYPE_ALIAS_ENUM_VARIANTS }
    1,36,0 { ITERATOR_COPIED }
    1,35,0 { OPTION_COPIED, RANGE_CONTAINS }
    1,34,0 { TRY_FROM }
    1,33,0 { UNDERSCORE_IMPORTS }
    1,30,0 { ITERATOR_FIND_MAP, TOOL_ATTRIBUTES }
    1,29,0 { ITER_FLATTEN }
    1,28,0 { FROM_BOOL, REPEAT_WITH }
    1,27,0 { ITERATOR_TRY_FOLD }
    1,26,0 { RANGE_INCLUSIVE, STRING_RETAIN }
    1,24,0 { IS_ASCII_DIGIT }
    1,18,0 { HASH_MAP_RETAIN, HASH_SET_RETAIN }
    1,17,0 { FIELD_INIT_SHORTHAND, STATIC_IN_CONST, EXPECT_ERR }
    1,16,0 { STR_REPEAT }
    1,15,0 { MAYBE_BOUND_IN_WHERE }
}

/// Tracks the current MSRV from `clippy.toml`, `Cargo.toml` or set via `#[clippy::msrv]`
#[derive(Debug, Clone)]
pub struct Msrv {
    stack: SmallVec<[RustcVersion; 2]>,
}

impl fmt::Display for Msrv {
    fn fmt(&self, f: &mut fmt::Formatter<'_>) -> fmt::Result {
        if let Some(msrv) = self.current() {
            write!(f, "{msrv}")
        } else {
            f.write_str("1.0.0")
        }
    }
}

impl<'de> Deserialize<'de> for Msrv {
    fn deserialize<D>(deserializer: D) -> Result<Self, D::Error>
    where
        D: serde::Deserializer<'de>,
    {
        let v = String::deserialize(deserializer)?;
        parse_version(Symbol::intern(&v))
            .map(|v| Msrv { stack: smallvec![v] })
            .ok_or_else(|| serde::de::Error::custom("not a valid Rust version"))
    }
}

impl Msrv {
    pub fn empty() -> Msrv {
        Msrv { stack: SmallVec::new() }
    }

    pub fn read_cargo(&mut self, sess: &Session) {
        let cargo_msrv = std::env::var("CARGO_PKG_RUST_VERSION")
            .ok()
            .and_then(|v| parse_version(Symbol::intern(&v)));

        match (self.current(), cargo_msrv) {
            (None, Some(cargo_msrv)) => self.stack = smallvec![cargo_msrv],
            (Some(clippy_msrv), Some(cargo_msrv)) => {
                if clippy_msrv != cargo_msrv {
                    sess.dcx().warn(format!(
                        "the MSRV in `clippy.toml` and `Cargo.toml` differ; using `{clippy_msrv}` from `clippy.toml`"
                    ));
                }
            },
            _ => {},
        }
    }

    pub fn current(&self) -> Option<RustcVersion> {
        self.stack.last().copied()
    }

    pub fn meets(&self, required: RustcVersion) -> bool {
        self.current().map_or(true, |msrv| msrv >= required)
    }

    fn parse_attr(sess: &Session, attrs: &[Attribute]) -> Option<RustcVersion> {
        let sym_msrv = Symbol::intern("msrv");
        let mut msrv_attrs = attrs.iter().filter(|attr| attr.path_matches(&[sym::clippy, sym_msrv]));

        if let Some(msrv_attr) = msrv_attrs.next() {
            if let Some(duplicate) = msrv_attrs.last() {
                sess.dcx()
                    .struct_span_err(duplicate.span, "`clippy::msrv` is defined multiple times")
                    .with_span_note(msrv_attr.span, "first definition found here")
                    .emit();
            }

            if let Some(msrv) = msrv_attr.value_str() {
                if let Some(version) = parse_version(msrv) {
                    return Some(version);
                }

                sess.dcx()
                    .span_err(msrv_attr.span, format!("`{msrv}` is not a valid Rust version"));
            } else {
                sess.dcx().span_err(msrv_attr.span, "bad clippy attribute");
            }
        }

        None
    }

    pub fn check_attributes(&mut self, sess: &Session, attrs: &[Attribute]) {
        if let Some(version) = Self::parse_attr(sess, attrs) {
            self.stack.push(version);
        }
    }

    pub fn check_attributes_post(&mut self, sess: &Session, attrs: &[Attribute]) {
        if Self::parse_attr(sess, attrs).is_some() {
            self.stack.pop();
        }
    }
}<|MERGE_RESOLUTION|>--- conflicted
+++ resolved
@@ -19,11 +19,7 @@
 // names may refer to stabilized feature flags or library items
 msrv_aliases! {
     1,83,0 { CONST_EXTERN_FN, CONST_FLOAT_BITS_CONV, CONST_FLOAT_CLASSIFY }
-<<<<<<< HEAD
-    1,82,0 { IS_NONE_OR }
-=======
     1,82,0 { IS_NONE_OR, REPEAT_N }
->>>>>>> ab560d88
     1,81,0 { LINT_REASONS_STABILIZATION }
     1,80,0 { BOX_INTO_ITER}
     1,77,0 { C_STR_LITERALS }
