--- conflicted
+++ resolved
@@ -1,6 +1,6 @@
 use clippy_utils::diagnostics::span_lint_and_then;
 use clippy_utils::source::snippet_with_applicability;
-use rustc_errors::{Applicability, SuggestionStyle};
+use rustc_errors::Applicability;
 use rustc_hir::Expr;
 use rustc_lint::LateContext;
 use rustc_middle::ty::{self, Ty};
@@ -14,11 +14,7 @@
         _ => { /* continue to checks */ },
     }
 
-<<<<<<< HEAD
     if let ty::FnDef(..) | ty::FnPtr(..) = cast_from.kind() {
-=======
-    if let ty::FnDef(..) | ty::FnPtr(_) = cast_from.kind() {
->>>>>>> 30e0b699
         let mut applicability = Applicability::MaybeIncorrect;
         let from_snippet = snippet_with_applicability(cx, cast_expr.span, "..", &mut applicability);
 
@@ -28,19 +24,11 @@
             expr.span,
             format!("casting function pointer `{from_snippet}` to `{cast_to}`"),
             |diag| {
-<<<<<<< HEAD
-                diag.span_suggestion_with_style(
-=======
                 diag.span_suggestion_verbose(
->>>>>>> 30e0b699
                     expr.span,
                     "did you mean to invoke the function?",
                     format!("{from_snippet}() as {cast_to}"),
                     applicability,
-<<<<<<< HEAD
-                    SuggestionStyle::ShowAlways,
-=======
->>>>>>> 30e0b699
                 );
             },
         );
