--- conflicted
+++ resolved
@@ -3,11 +3,7 @@
 use clippy_utils::source::{snippet_with_applicability, snippet_with_context};
 use clippy_utils::ty::{is_type_diagnostic_item, peel_mid_ty_refs_is_mutable};
 use clippy_utils::{
-<<<<<<< HEAD
-    can_move_expr_to_closure, in_constant, is_allowed, is_else_clause, is_lang_ctor, path_to_local_id,
-=======
     can_move_expr_to_closure, in_constant, is_else_clause, is_lang_ctor, is_lint_allowed, path_to_local_id,
->>>>>>> 09f5f15d
     peel_hir_expr_refs,
 };
 use rustc_ast::util::parser::PREC_POSTFIX;
@@ -150,11 +146,7 @@
                     },
                     _ => {
                         if path_to_local_id(some_expr, id)
-<<<<<<< HEAD
-                            && !is_allowed(cx, MATCH_AS_REF, expr.hir_id)
-=======
                             && !is_lint_allowed(cx, MATCH_AS_REF, expr.hir_id)
->>>>>>> 09f5f15d
                             && binding_ref.is_some()
                         {
                             return;
