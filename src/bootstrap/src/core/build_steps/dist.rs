--- conflicted
+++ resolved
@@ -584,11 +584,7 @@
 fn skip_host_target_lib(builder: &Builder<'_>, compiler: Compiler) -> bool {
     // The only true set of target libraries came from the build triple, so
     // let's reduce redundant work by only producing archives from that host.
-<<<<<<< HEAD
-    if !builder.is_builder_target(&compiler.host) {
-=======
     if !builder.is_builder_target(compiler.host) {
->>>>>>> 0f490b04
         builder.info("\tskipping, not a build host");
         true
     } else {
@@ -643,11 +639,7 @@
     for (path, dependency_type) in builder.read_stamp_file(stamp) {
         if dependency_type == DependencyType::TargetSelfContained {
             builder.copy_link(&path, &self_contained_dst.join(path.file_name().unwrap()));
-<<<<<<< HEAD
-        } else if dependency_type == DependencyType::Target || builder.is_builder_target(&target) {
-=======
         } else if dependency_type == DependencyType::Target || builder.is_builder_target(target) {
->>>>>>> 0f490b04
             builder.copy_link(&path, &dst.join(path.file_name().unwrap()));
         }
     }
@@ -796,11 +788,7 @@
     fn run(self, builder: &Builder<'_>) -> Option<GeneratedTarball> {
         let compiler = self.compiler;
         let target = self.target;
-<<<<<<< HEAD
-        if !builder.is_builder_target(&compiler.host) {
-=======
         if !builder.is_builder_target(compiler.host) {
->>>>>>> 0f490b04
             return None;
         }
 
