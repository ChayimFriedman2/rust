// Copyright 2014-2015 The Rust Project Developers. See the COPYRIGHT
// file at the top-level directory of this distribution and at
// http://rust-lang.org/COPYRIGHT.
//
// Licensed under the Apache License, Version 2.0 <LICENSE-APACHE or
// http://www.apache.org/licenses/LICENSE-2.0> or the MIT license
// <LICENSE-MIT or http://opensource.org/licenses/MIT>, at your
// option. This file may not be copied, modified, or distributed
// except according to those terms.

/// Backtrace support built on libgcc with some extra OS-specific support
///
/// Some methods of getting a backtrace:
///
/// * The backtrace() functions on unix. It turns out this doesn't work very
///   well for green threads on OSX, and the address to symbol portion of it
///   suffers problems that are described below.
///
/// * Using libunwind. This is more difficult than it sounds because libunwind
///   isn't installed everywhere by default. It's also a bit of a hefty library,
///   so possibly not the best option. When testing, libunwind was excellent at
///   getting both accurate backtraces and accurate symbols across platforms.
///   This route was not chosen in favor of the next option, however.
///
/// * We're already using libgcc_s for exceptions in rust (triggering task
///   unwinding and running destructors on the stack), and it turns out that it
///   conveniently comes with a function that also gives us a backtrace. All of
///   these functions look like _Unwind_*, but it's not quite the full
///   repertoire of the libunwind API. Due to it already being in use, this was
///   the chosen route of getting a backtrace.
///
/// After choosing libgcc_s for backtraces, the sad part is that it will only
/// give us a stack trace of instruction pointers. Thankfully these instruction
/// pointers are accurate (they work for green and native threads), but it's
/// then up to us again to figure out how to translate these addresses to
/// symbols. As with before, we have a few options. Before, that, a little bit
/// of an interlude about symbols. This is my very limited knowledge about
/// symbol tables, and this information is likely slightly wrong, but the
/// general idea should be correct.
///
/// When talking about symbols, it's helpful to know a few things about where
/// symbols are located. Some symbols are located in the dynamic symbol table
/// of the executable which in theory means that they're available for dynamic
/// linking and lookup. Other symbols end up only in the local symbol table of
/// the file. This loosely corresponds to pub and priv functions in Rust.
///
/// Armed with this knowledge, we know that our solution for address to symbol
/// translation will need to consult both the local and dynamic symbol tables.
/// With that in mind, here's our options of translating an address to
/// a symbol.
///
/// * Use dladdr(). The original backtrace()-based idea actually uses dladdr()
///   behind the scenes to translate, and this is why backtrace() was not used.
///   Conveniently, this method works fantastically on OSX. It appears dladdr()
///   uses magic to consult the local symbol table, or we're putting everything
///   in the dynamic symbol table anyway. Regardless, for OSX, this is the
///   method used for translation. It's provided by the system and easy to do.o
///
///   Sadly, all other systems have a dladdr() implementation that does not
///   consult the local symbol table. This means that most functions are blank
///   because they don't have symbols. This means that we need another solution.
///
/// * Use unw_get_proc_name(). This is part of the libunwind api (not the
///   libgcc_s version of the libunwind api), but involves taking a dependency
///   to libunwind. We may pursue this route in the future if we bundle
///   libunwind, but libunwind was unwieldy enough that it was not chosen at
///   this time to provide this functionality.
///
/// * Shell out to a utility like `readelf`. Crazy though it may sound, it's a
///   semi-reasonable solution. The stdlib already knows how to spawn processes,
///   so in theory it could invoke readelf, parse the output, and consult the
///   local/dynamic symbol tables from there. This ended up not getting chosen
///   due to the craziness of the idea plus the advent of the next option.
///
/// * Use `libbacktrace`. It turns out that this is a small library bundled in
///   the gcc repository which provides backtrace and symbol translation
///   functionality. All we really need from it is the backtrace functionality,
///   and we only really need this on everything that's not OSX, so this is the
///   chosen route for now.
///
/// In summary, the current situation uses libgcc_s to get a trace of stack
/// pointers, and we use dladdr() or libbacktrace to translate these addresses
/// to symbols. This is a bit of a hokey implementation as-is, but it works for
/// all unix platforms we support right now, so it at least gets the job done.

use prelude::v1::*;

use ffi;
use old_io::IoResult;
use libc;
use mem;
use str;
use sync::{StaticMutex, MUTEX_INIT};

use sys_common::backtrace::*;

/// As always - iOS on arm uses SjLj exceptions and
/// _Unwind_Backtrace is even not available there. Still,
/// backtraces could be extracted using a backtrace function,
/// which thanks god is public
///
/// As mentioned in a huge comment block above, backtrace doesn't
/// play well with green threads, so while it is extremely nice
/// and simple to use it should be used only on iOS devices as the
/// only viable option.
#[cfg(all(target_os = "ios", target_arch = "arm"))]
#[inline(never)]
pub fn write(w: &mut Writer) -> IoResult<()> {
    use result;

    extern {
        fn backtrace(buf: *mut *mut libc::c_void,
                     sz: libc::c_int) -> libc::c_int;
    }

    // while it doesn't requires lock for work as everything is
    // local, it still displays much nicer backtraces when a
    // couple of tasks panic simultaneously
    static LOCK: StaticMutex = MUTEX_INIT;
    let _g = unsafe { LOCK.lock() };

    try!(writeln!(w, "stack backtrace:"));
    // 100 lines should be enough
    const SIZE: uint = 100;
    let mut buf: [*mut libc::c_void; SIZE] = unsafe {mem::zeroed()};
    let cnt = unsafe { backtrace(buf.as_mut_ptr(), SIZE as libc::c_int) as uint};

    // skipping the first one as it is write itself
    let iter = (1..cnt).map(|i| {
        print(w, i as int, buf[i])
    });
    result::fold(iter, (), |_, _| ())
}

#[cfg(not(all(target_os = "ios", target_arch = "arm")))]
#[inline(never)] // if we know this is a function call, we can skip it when
                 // tracing
pub fn write(w: &mut Writer) -> IoResult<()> {
    use old_io::IoError;

    struct Context<'a> {
        idx: int,
        writer: &'a mut (Writer+'a),
        last_error: Option<IoError>,
    }

    // When using libbacktrace, we use some necessary global state, so we
    // need to prevent more than one thread from entering this block. This
    // is semi-reasonable in terms of printing anyway, and we know that all
    // I/O done here is blocking I/O, not green I/O, so we don't have to
    // worry about this being a native vs green mutex.
    static LOCK: StaticMutex = MUTEX_INIT;
    let _g = unsafe { LOCK.lock() };

    try!(writeln!(w, "stack backtrace:"));

    let mut cx = Context { writer: w, last_error: None, idx: 0 };
    return match unsafe {
        uw::_Unwind_Backtrace(trace_fn,
                              &mut cx as *mut Context as *mut libc::c_void)
    } {
        uw::_URC_NO_REASON => {
            match cx.last_error {
                Some(err) => Err(err),
                None => Ok(())
            }
        }
        _ => Ok(()),
    };

    extern fn trace_fn(ctx: *mut uw::_Unwind_Context,
                       arg: *mut libc::c_void) -> uw::_Unwind_Reason_Code {
        let cx: &mut Context = unsafe { mem::transmute(arg) };
        let ip = unsafe { uw::_Unwind_GetIP(ctx) as *mut libc::c_void };
        // dladdr() on osx gets whiny when we use FindEnclosingFunction, and
        // it appears to work fine without it, so we only use
        // FindEnclosingFunction on non-osx platforms. In doing so, we get a
        // slightly more accurate stack trace in the process.
        //
        // This is often because panic involves the last instruction of a
        // function being "call std::rt::begin_unwind", with no ret
        // instructions after it. This means that the return instruction
        // pointer points *outside* of the calling function, and by
        // unwinding it we go back to the original function.
        let ip = if cfg!(target_os = "macos") || cfg!(target_os = "ios") {
            ip
        } else {
            unsafe { uw::_Unwind_FindEnclosingFunction(ip) }
        };

        // Don't print out the first few frames (they're not user frames)
        cx.idx += 1;
        if cx.idx <= 0 { return uw::_URC_NO_REASON }
        // Don't print ginormous backtraces
        if cx.idx > 100 {
            match write!(cx.writer, " ... <frames omitted>\n") {
                Ok(()) => {}
                Err(e) => { cx.last_error = Some(e); }
            }
            return uw::_URC_FAILURE
        }

        // Once we hit an error, stop trying to print more frames
        if cx.last_error.is_some() { return uw::_URC_FAILURE }

        match print(cx.writer, cx.idx, ip) {
            Ok(()) => {}
            Err(e) => { cx.last_error = Some(e); }
        }

        // keep going
        return uw::_URC_NO_REASON
    }
}

#[cfg(any(target_os = "macos", target_os = "ios"))]
fn print(w: &mut Writer, idx: int, addr: *mut libc::c_void) -> IoResult<()> {
    use intrinsics;
    #[repr(C)]
    struct Dl_info {
        dli_fname: *const libc::c_char,
        dli_fbase: *mut libc::c_void,
        dli_sname: *const libc::c_char,
        dli_saddr: *mut libc::c_void,
    }
    extern {
        fn dladdr(addr: *const libc::c_void,
                  info: *mut Dl_info) -> libc::c_int;
    }

    let mut info: Dl_info = unsafe { intrinsics::init() };
    if unsafe { dladdr(addr, &mut info) == 0 } {
        output(w, idx,addr, None)
    } else {
        output(w, idx, addr, Some(unsafe {
            ffi::c_str_to_bytes(&info.dli_sname)
        }))
    }
}

#[cfg(not(any(target_os = "macos", target_os = "ios")))]
fn print(w: &mut Writer, idx: int, addr: *mut libc::c_void) -> IoResult<()> {
    use env;
    use ptr;

    ////////////////////////////////////////////////////////////////////////
    // libbacktrace.h API
    ////////////////////////////////////////////////////////////////////////
    type backtrace_syminfo_callback =
        extern "C" fn(data: *mut libc::c_void,
                      pc: libc::uintptr_t,
                      symname: *const libc::c_char,
                      symval: libc::uintptr_t,
                      symsize: libc::uintptr_t);
    type backtrace_error_callback =
        extern "C" fn(data: *mut libc::c_void,
                      msg: *const libc::c_char,
                      errnum: libc::c_int);
    enum backtrace_state {}
    #[link(name = "backtrace", kind = "static")]
    #[cfg(not(test))]
    extern {}

    extern {
        fn backtrace_create_state(filename: *const libc::c_char,
                                  threaded: libc::c_int,
                                  error: backtrace_error_callback,
                                  data: *mut libc::c_void)
                                        -> *mut backtrace_state;
        fn backtrace_syminfo(state: *mut backtrace_state,
                             addr: libc::uintptr_t,
                             cb: backtrace_syminfo_callback,
                             error: backtrace_error_callback,
                             data: *mut libc::c_void) -> libc::c_int;
    }

    ////////////////////////////////////////////////////////////////////////
    // helper callbacks
    ////////////////////////////////////////////////////////////////////////

    extern fn error_cb(_data: *mut libc::c_void, _msg: *const libc::c_char,
                       _errnum: libc::c_int) {
        // do nothing for now
    }
    extern fn syminfo_cb(data: *mut libc::c_void,
                         _pc: libc::uintptr_t,
                         symname: *const libc::c_char,
                         _symval: libc::uintptr_t,
                         _symsize: libc::uintptr_t) {
        let slot = data as *mut *const libc::c_char;
        unsafe { *slot = symname; }
    }

    // The libbacktrace API supports creating a state, but it does not
    // support destroying a state. I personally take this to mean that a
    // state is meant to be created and then live forever.
    //
    // I would love to register an at_exit() handler which cleans up this
    // state, but libbacktrace provides no way to do so.
    //
    // With these constraints, this function has a statically cached state
    // that is calculated the first time this is requested. Remember that
    // backtracing all happens serially (one global lock).
    //
    // An additionally oddity in this function is that we initialize the
    // filename via self_exe_name() to pass to libbacktrace. It turns out
    // that on Linux libbacktrace seamlessly gets the filename of the
    // current executable, but this fails on freebsd. by always providing
    // it, we make sure that libbacktrace never has a reason to not look up
    // the symbols. The libbacktrace API also states that the filename must
    // be in "permanent memory", so we copy it to a static and then use the
    // static as the pointer.
    //
    // FIXME: We also call self_exe_name() on DragonFly BSD. I haven't
    //        tested if this is required or not.
    unsafe fn init_state() -> *mut backtrace_state {
        static mut STATE: *mut backtrace_state = 0 as *mut backtrace_state;
        static mut LAST_FILENAME: [libc::c_char; 256] = [0; 256];
        if !STATE.is_null() { return STATE }
        let selfname = if cfg!(target_os = "freebsd") ||
<<<<<<< HEAD
                          cfg!(target_os = "dragonfly") ||
                          cfg!(target_os = "openbsd") {
            os::self_exe_name()
=======
                          cfg!(target_os = "dragonfly") {
            env::current_exe().ok()
>>>>>>> 70ed3a48
        } else {
            None
        };
        let filename = match selfname {
            Some(path) => {
                let bytes = path.as_vec();
                if bytes.len() < LAST_FILENAME.len() {
                    let i = bytes.iter();
                    for (slot, val) in LAST_FILENAME.iter_mut().zip(i) {
                        *slot = *val as libc::c_char;
                    }
                    LAST_FILENAME.as_ptr()
                } else {
                    ptr::null()
                }
            }
            None => ptr::null(),
        };
        STATE = backtrace_create_state(filename, 0, error_cb,
                                       ptr::null_mut());
        return STATE
    }

    ////////////////////////////////////////////////////////////////////////
    // translation
    ////////////////////////////////////////////////////////////////////////

    // backtrace errors are currently swept under the rug, only I/O
    // errors are reported
    let state = unsafe { init_state() };
    if state.is_null() {
        return output(w, idx, addr, None)
    }
    let mut data = ptr::null();
    let data_addr = &mut data as *mut *const libc::c_char;
    let ret = unsafe {
        backtrace_syminfo(state, addr as libc::uintptr_t,
                          syminfo_cb, error_cb,
                          data_addr as *mut libc::c_void)
    };
    if ret == 0 || data.is_null() {
        output(w, idx, addr, None)
    } else {
        output(w, idx, addr, Some(unsafe { ffi::c_str_to_bytes(&data) }))
    }
}

// Finally, after all that work above, we can emit a symbol.
fn output(w: &mut Writer, idx: int, addr: *mut libc::c_void,
          s: Option<&[u8]>) -> IoResult<()> {
    try!(write!(w, "  {:2}: {:2$?} - ", idx, addr, HEX_WIDTH));
    match s.and_then(|s| str::from_utf8(s).ok()) {
        Some(string) => try!(demangle(w, string)),
        None => try!(write!(w, "<unknown>")),
    }
    w.write_all(&['\n' as u8])
}

/// Unwind library interface used for backtraces
///
/// Note that dead code is allowed as here are just bindings
/// iOS doesn't use all of them it but adding more
/// platform-specific configs pollutes the code too much
#[allow(non_camel_case_types)]
#[allow(non_snake_case)]
#[allow(dead_code)]
mod uw {
    pub use self::_Unwind_Reason_Code::*;

    use libc;

    #[repr(C)]
    pub enum _Unwind_Reason_Code {
        _URC_NO_REASON = 0,
        _URC_FOREIGN_EXCEPTION_CAUGHT = 1,
        _URC_FATAL_PHASE2_ERROR = 2,
        _URC_FATAL_PHASE1_ERROR = 3,
        _URC_NORMAL_STOP = 4,
        _URC_END_OF_STACK = 5,
        _URC_HANDLER_FOUND = 6,
        _URC_INSTALL_CONTEXT = 7,
        _URC_CONTINUE_UNWIND = 8,
        _URC_FAILURE = 9, // used only by ARM EABI
    }

    pub enum _Unwind_Context {}

    pub type _Unwind_Trace_Fn =
            extern fn(ctx: *mut _Unwind_Context,
                      arg: *mut libc::c_void) -> _Unwind_Reason_Code;

    extern {
        // No native _Unwind_Backtrace on iOS
        #[cfg(not(all(target_os = "ios", target_arch = "arm")))]
        pub fn _Unwind_Backtrace(trace: _Unwind_Trace_Fn,
                                 trace_argument: *mut libc::c_void)
                    -> _Unwind_Reason_Code;

        #[cfg(all(not(all(target_os = "android", target_arch = "arm")),
                  not(all(target_os = "linux", target_arch = "arm"))))]
        pub fn _Unwind_GetIP(ctx: *mut _Unwind_Context) -> libc::uintptr_t;

        #[cfg(all(not(target_os = "android"),
                  not(all(target_os = "linux", target_arch = "arm"))))]
        pub fn _Unwind_FindEnclosingFunction(pc: *mut libc::c_void)
            -> *mut libc::c_void;
    }

    // On android, the function _Unwind_GetIP is a macro, and this is the
    // expansion of the macro. This is all copy/pasted directly from the
    // header file with the definition of _Unwind_GetIP.
    #[cfg(any(all(target_os = "android", target_arch = "arm"),
              all(target_os = "linux", target_arch = "arm")))]
    pub unsafe fn _Unwind_GetIP(ctx: *mut _Unwind_Context) -> libc::uintptr_t {
        #[repr(C)]
        enum _Unwind_VRS_Result {
            _UVRSR_OK = 0,
            _UVRSR_NOT_IMPLEMENTED = 1,
            _UVRSR_FAILED = 2,
        }
        #[repr(C)]
        enum _Unwind_VRS_RegClass {
            _UVRSC_CORE = 0,
            _UVRSC_VFP = 1,
            _UVRSC_FPA = 2,
            _UVRSC_WMMXD = 3,
            _UVRSC_WMMXC = 4,
        }
        #[repr(C)]
        enum _Unwind_VRS_DataRepresentation {
            _UVRSD_UINT32 = 0,
            _UVRSD_VFPX = 1,
            _UVRSD_FPAX = 2,
            _UVRSD_UINT64 = 3,
            _UVRSD_FLOAT = 4,
            _UVRSD_DOUBLE = 5,
        }

        type _Unwind_Word = libc::c_uint;
        extern {
            fn _Unwind_VRS_Get(ctx: *mut _Unwind_Context,
                               klass: _Unwind_VRS_RegClass,
                               word: _Unwind_Word,
                               repr: _Unwind_VRS_DataRepresentation,
                               data: *mut libc::c_void)
                -> _Unwind_VRS_Result;
        }

        let mut val: _Unwind_Word = 0;
        let ptr = &mut val as *mut _Unwind_Word;
        let _ = _Unwind_VRS_Get(ctx, _Unwind_VRS_RegClass::_UVRSC_CORE, 15,
                                _Unwind_VRS_DataRepresentation::_UVRSD_UINT32,
                                ptr as *mut libc::c_void);
        (val & !1) as libc::uintptr_t
    }

    // This function also doesn't exist on Android or ARM/Linux, so make it
    // a no-op
    #[cfg(any(target_os = "android",
              all(target_os = "linux", target_arch = "arm")))]
    pub unsafe fn _Unwind_FindEnclosingFunction(pc: *mut libc::c_void)
        -> *mut libc::c_void
    {
        pc
    }
}<|MERGE_RESOLUTION|>--- conflicted
+++ resolved
@@ -318,14 +318,9 @@
         static mut LAST_FILENAME: [libc::c_char; 256] = [0; 256];
         if !STATE.is_null() { return STATE }
         let selfname = if cfg!(target_os = "freebsd") ||
-<<<<<<< HEAD
                           cfg!(target_os = "dragonfly") ||
                           cfg!(target_os = "openbsd") {
-            os::self_exe_name()
-=======
-                          cfg!(target_os = "dragonfly") {
             env::current_exe().ok()
->>>>>>> 70ed3a48
         } else {
             None
         };
