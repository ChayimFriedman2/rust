--- conflicted
+++ resolved
@@ -119,101 +119,61 @@
    |             ^^^^^^^^^^^^^^^^^^^^^^^^^^^^^^^^^^^^^^^^ help: consider removing `.into_iter()`: `vec![s4, s4, s4].into_iter()`
 
 error: explicit call to `.into_iter()` in function argument accepting `IntoIterator`
-<<<<<<< HEAD
-  --> $DIR/useless_conversion.rs:185:7
-=======
   --> $DIR/useless_conversion.rs:183:7
->>>>>>> df68b713
    |
 LL |     b(vec![1, 2].into_iter());
    |       ^^^^^^^^^^^^^^^^^^^^^^ help: consider removing the `.into_iter()`: `vec![1, 2]`
    |
 note: this parameter accepts any `IntoIterator`, so you don't need to call `.into_iter()`
-<<<<<<< HEAD
-  --> $DIR/useless_conversion.rs:175:13
-=======
   --> $DIR/useless_conversion.rs:173:13
->>>>>>> df68b713
    |
 LL |     fn b<T: IntoIterator<Item = i32>>(_: T) {}
    |             ^^^^^^^^^^^^^^^^^^^^^^^^
 
 error: explicit call to `.into_iter()` in function argument accepting `IntoIterator`
-<<<<<<< HEAD
-  --> $DIR/useless_conversion.rs:186:7
-=======
   --> $DIR/useless_conversion.rs:184:7
->>>>>>> df68b713
    |
 LL |     c(vec![1, 2].into_iter());
    |       ^^^^^^^^^^^^^^^^^^^^^^ help: consider removing the `.into_iter()`: `vec![1, 2]`
    |
 note: this parameter accepts any `IntoIterator`, so you don't need to call `.into_iter()`
-<<<<<<< HEAD
-  --> $DIR/useless_conversion.rs:176:18
-=======
   --> $DIR/useless_conversion.rs:174:18
->>>>>>> df68b713
    |
 LL |     fn c(_: impl IntoIterator<Item = i32>) {}
    |                  ^^^^^^^^^^^^^^^^^^^^^^^^
 
 error: explicit call to `.into_iter()` in function argument accepting `IntoIterator`
-<<<<<<< HEAD
-  --> $DIR/useless_conversion.rs:187:7
-=======
   --> $DIR/useless_conversion.rs:185:7
->>>>>>> df68b713
    |
 LL |     d(vec![1, 2].into_iter());
    |       ^^^^^^^^^^^^^^^^^^^^^^ help: consider removing the `.into_iter()`: `vec![1, 2]`
    |
 note: this parameter accepts any `IntoIterator`, so you don't need to call `.into_iter()`
-<<<<<<< HEAD
-  --> $DIR/useless_conversion.rs:179:12
-=======
   --> $DIR/useless_conversion.rs:177:12
->>>>>>> df68b713
    |
 LL |         T: IntoIterator<Item = i32>,
    |            ^^^^^^^^^^^^^^^^^^^^^^^^
 
 error: explicit call to `.into_iter()` in function argument accepting `IntoIterator`
-<<<<<<< HEAD
-  --> $DIR/useless_conversion.rs:190:7
-=======
   --> $DIR/useless_conversion.rs:188:7
->>>>>>> df68b713
    |
 LL |     b(vec![1, 2].into_iter().into_iter());
    |       ^^^^^^^^^^^^^^^^^^^^^^^^^^^^^^^^^^ help: consider removing the `.into_iter()`s: `vec![1, 2]`
    |
 note: this parameter accepts any `IntoIterator`, so you don't need to call `.into_iter()`
-<<<<<<< HEAD
-  --> $DIR/useless_conversion.rs:175:13
-=======
   --> $DIR/useless_conversion.rs:173:13
->>>>>>> df68b713
    |
 LL |     fn b<T: IntoIterator<Item = i32>>(_: T) {}
    |             ^^^^^^^^^^^^^^^^^^^^^^^^
 
 error: explicit call to `.into_iter()` in function argument accepting `IntoIterator`
-<<<<<<< HEAD
-  --> $DIR/useless_conversion.rs:191:7
-=======
   --> $DIR/useless_conversion.rs:189:7
->>>>>>> df68b713
    |
 LL |     b(vec![1, 2].into_iter().into_iter().into_iter());
    |       ^^^^^^^^^^^^^^^^^^^^^^^^^^^^^^^^^^^^^^^^^^^^^^ help: consider removing the `.into_iter()`s: `vec![1, 2]`
    |
 note: this parameter accepts any `IntoIterator`, so you don't need to call `.into_iter()`
-<<<<<<< HEAD
-  --> $DIR/useless_conversion.rs:175:13
-=======
   --> $DIR/useless_conversion.rs:173:13
->>>>>>> df68b713
    |
 LL |     fn b<T: IntoIterator<Item = i32>>(_: T) {}
    |             ^^^^^^^^^^^^^^^^^^^^^^^^
