--- conflicted
+++ resolved
@@ -23,11 +23,7 @@
    = help: a `loop` may express intention better if this is on purpose
 
 error: function cannot return without recursing
-<<<<<<< HEAD
-  --> $DIR/unconditional_recursion.rs:211:5
-=======
   --> tests/ui/unconditional_recursion.rs:211:5
->>>>>>> d554bcad
    |
 LL |     fn to_string(&self) -> String {
    |     ^^^^^^^^^^^^^^^^^^^^^^^^^^^^^ cannot return without recursing
@@ -38,11 +34,7 @@
    = help: a `loop` may express intention better if this is on purpose
 
 error: function cannot return without recursing
-<<<<<<< HEAD
-  --> $DIR/unconditional_recursion.rs:221:5
-=======
   --> tests/ui/unconditional_recursion.rs:221:5
->>>>>>> d554bcad
    |
 LL |     fn to_string(&self) -> String {
    |     ^^^^^^^^^^^^^^^^^^^^^^^^^^^^^ cannot return without recursing
@@ -53,11 +45,7 @@
    = help: a `loop` may express intention better if this is on purpose
 
 error: function cannot return without recursing
-<<<<<<< HEAD
-  --> $DIR/unconditional_recursion.rs:232:5
-=======
   --> tests/ui/unconditional_recursion.rs:232:5
->>>>>>> d554bcad
    |
 LL |     fn to_string(&self) -> String {
    |     ^^^^^^^^^^^^^^^^^^^^^^^^^^^^^ cannot return without recursing
@@ -338,11 +326,7 @@
    |         ^^^^^^^^^^^^^^
 
 error: function cannot return without recursing
-<<<<<<< HEAD
-  --> $DIR/unconditional_recursion.rs:247:5
-=======
   --> tests/ui/unconditional_recursion.rs:247:5
->>>>>>> d554bcad
    |
 LL | /     fn new() -> Self {
 LL | |
@@ -351,21 +335,13 @@
    | |_____^
    |
 note: recursive call site
-<<<<<<< HEAD
-  --> $DIR/unconditional_recursion.rs:249:9
-=======
   --> tests/ui/unconditional_recursion.rs:249:9
->>>>>>> d554bcad
    |
 LL |         Self::default()
    |         ^^^^^^^^^^^^^^^
 
 error: function cannot return without recursing
-<<<<<<< HEAD
-  --> $DIR/unconditional_recursion.rs:286:5
-=======
   --> tests/ui/unconditional_recursion.rs:286:5
->>>>>>> d554bcad
    |
 LL | /     fn eq(&self, other: &Self) -> bool {
 LL | |
@@ -376,11 +352,7 @@
    | |_____^
    |
 note: recursive call site
-<<<<<<< HEAD
-  --> $DIR/unconditional_recursion.rs:290:9
-=======
   --> tests/ui/unconditional_recursion.rs:290:9
->>>>>>> d554bcad
    |
 LL |         mine.eq(theirs)
    |         ^^^^^^^^^^^^^^^
